"""
Test Factory to make fake objects for testing
"""

import factory
<<<<<<< HEAD
from factory.fuzzy import FuzzyChoice
=======
import factory.fuzzy
>>>>>>> 466e4b7f
from service.models import Inventory


class InventoryFactory(factory.Factory):
<<<<<<< HEAD
    """Creates fake inventory items"""
=======
    """Creates fake pets that you don't have to feed"""
>>>>>>> 466e4b7f

    class Meta:  # pylint: disable=too-few-public-methods
        """Maps factory to data model"""

        model = Inventory

    id = factory.Sequence(lambda n: n)
<<<<<<< HEAD
    name = factory.Faker("name")
    quantity = factory.Faker("random_int", min=0, max=10000)
    condition = FuzzyChoice(choices=["NEW", "OPEN_BOX", "USED"])
    stock_level = FuzzyChoice(choices=["LOW", "MEDIUM", "HIGH"])
=======
    name = factory.Faker("first_name")

    # Todo: Add your other attributes here...
    quantity =  factory.Faker('pyint', min_value = 0, max_value = 1000)
    condition = factory.fuzzy.FuzzyChoice(choices=["New", "Refurbished", "Used"])
    stock_level = factory.fuzzy.FuzzyChoice(choices=["In Stock", "Low"])
>>>>>>> 466e4b7f
<|MERGE_RESOLUTION|>--- conflicted
+++ resolved
@@ -3,20 +3,13 @@
 """
 
 import factory
-<<<<<<< HEAD
+
 from factory.fuzzy import FuzzyChoice
-=======
-import factory.fuzzy
->>>>>>> 466e4b7f
 from service.models import Inventory
 
 
 class InventoryFactory(factory.Factory):
-<<<<<<< HEAD
     """Creates fake inventory items"""
-=======
-    """Creates fake pets that you don't have to feed"""
->>>>>>> 466e4b7f
 
     class Meta:  # pylint: disable=too-few-public-methods
         """Maps factory to data model"""
@@ -24,16 +17,8 @@
         model = Inventory
 
     id = factory.Sequence(lambda n: n)
-<<<<<<< HEAD
+
     name = factory.Faker("name")
     quantity = factory.Faker("random_int", min=0, max=10000)
     condition = FuzzyChoice(choices=["NEW", "OPEN_BOX", "USED"])
     stock_level = FuzzyChoice(choices=["LOW", "MEDIUM", "HIGH"])
-=======
-    name = factory.Faker("first_name")
-
-    # Todo: Add your other attributes here...
-    quantity =  factory.Faker('pyint', min_value = 0, max_value = 1000)
-    condition = factory.fuzzy.FuzzyChoice(choices=["New", "Refurbished", "Used"])
-    stock_level = factory.fuzzy.FuzzyChoice(choices=["In Stock", "Low"])
->>>>>>> 466e4b7f
