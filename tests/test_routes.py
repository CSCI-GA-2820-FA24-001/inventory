--- conflicted
+++ resolved
@@ -15,11 +15,7 @@
 ######################################################################
 
 """
-<<<<<<< HEAD
 TestInventoryModel API Service Test Suite
-=======
-TestInventory API Service Test Suite
->>>>>>> 466e4b7f
 """
 
 # pylint: disable=duplicate-code
@@ -30,11 +26,7 @@
 from tests.factories import InventoryFactory
 from wsgi import app
 from service.common import status
-<<<<<<< HEAD
 
-=======
-from service.models import db, Inventory
->>>>>>> 466e4b7f
 
 DATABASE_URI = os.getenv(
     "DATABASE_URI", "postgresql+psycopg://postgres:postgres@localhost:5432/testdb"
@@ -47,11 +39,8 @@
 #  T E S T   C A S E S
 ######################################################################
 # pylint: disable=too-many-public-methods
-<<<<<<< HEAD
+
 class TestInventoryService(TestCase):
-=======
-class TestInventory(TestCase):
->>>>>>> 466e4b7f
     """REST API Server Tests"""
 
     @classmethod
