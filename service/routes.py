--- conflicted
+++ resolved
@@ -76,10 +76,6 @@
 
 @app.route("/inventory", methods=["GET"])
 def list_inventory():
-<<<<<<< HEAD
-    return jsonify({"error": "NOT IMPLEMENTED"}), 400
-=======
-
     inventories = []
 
     # Parse any arguments from the query string
@@ -95,25 +91,17 @@
 
     results = [inventories.serialize() for inventory in inventories]
     return jsonify(results), status.HTTP_200_OK
->>>>>>> 466e4b7f
 
 
 @app.route("/inventory/<int:id>", methods=["GET"])
 def get_inventory(id):
-<<<<<<< HEAD
     app.logger.info("Request to Retrieve a Inventory with id [%s]", id)
-    inventory = Inventory.find(id)
-    if not inventory:
-        abort(status.HTTP_404_NOT_FOUND, f"Inventory with id '{id}' was not found.")
-    return jsonify(inventory.serialize()), status.HTTP_200_OK
-
-=======
     inventory = Inventory.find(id)
     if not inventory:
         abort(status.HTTP_404_NOT_FOUND, f"Inventory with id '{id}' was not found.")
 
     return jsonify(inventory.serialize()), status.HTTP_200_OK
->>>>>>> 466e4b7f
+
 
 @app.route("/inventory/<int:id>", methods=["PUT"])
 def update_inventory(id):
