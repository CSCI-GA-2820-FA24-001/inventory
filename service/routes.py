--- conflicted
+++ resolved
@@ -132,14 +132,10 @@
     app.logger.info("Request to Retrieve a Inventory with id [%s]", inventory_id)
     inventory = Inventory.find(inventory_id)
     if not inventory:
-<<<<<<< HEAD
         abort(
             status.HTTP_404_NOT_FOUND,
             f"Inventory with id '{inventory_id}' was not found.",
         )
-=======
-        abort(status.HTTP_404_NOT_FOUND, f"Inventory with id '{inventory_id}' was not found.")
->>>>>>> 95a8b0ec
 
     return jsonify(inventory.serialize()), status.HTTP_200_OK
 
