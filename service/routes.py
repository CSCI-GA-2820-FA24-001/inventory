--- conflicted
+++ resolved
@@ -242,9 +242,4 @@
     app.logger.info(
         "Inventory with ID: %d restock by %d count.", inventory_id, quantity
     )
-<<<<<<< HEAD
-    return jsonify(inventory.serialize()), status.HTTP_200_OK
-=======
-    return jsonify(inventory.serialize()), status.HTTP_200_OK
-=======
->>>>>>> 01820719
+    return jsonify(inventory.serialize()), status.HTTP_200_OK